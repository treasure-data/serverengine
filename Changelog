--- conflicted
+++ resolved
@@ -1,24 +1,13 @@
-<<<<<<< HEAD
-2016-08-XX version 2.0.0:
-
-* Fix use of unavailable GetModuleFileName on Windows by replacing it with
-  windows-pr gem. ServerEngine depends on the gem as a new runtime dependency
-* serverengine loads files using require instead of autoload that
-  potentially cause LoadError inconsistently.
-* Internal symbol `ServerEngine::Daemon::Signals` is moved to
-  `ServerEngine::Signals`
-* Removed backward compatibility code for Ruby < 2.1.0 that adds workaround
-  for log rotation issue under multi-process environments.
-=======
-2016-08-22 version 2.0.0:
+2016-08-23 version 2.0.0:
 
 * Add windows-pr gem dependency to get ruby_bin_path correctly
 * Add command sender feature to use pipe to control workers for Windows
-* Delete MultiprocessLogDevice implementation to use Ruby's one always
-* Refactor modules and methods to clean internal file dependency
+* Delete MultiprocessLogDevice implementation to use Ruby's one always. This
+  means removal of backward workaround code for Ruby < 2.1.
+* Refactor modules and methods to clean internal file dependency Internal
+  symbol `ServerEngine::Daemon::Signals` is moved to `ServerEngine::Signals`
 * Add example script to run servers
 * Fix required Ruby version to 2.1 or later
->>>>>>> a5883f07
 
 2016-05-19 version 1.6.4:
 
